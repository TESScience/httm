--- conflicted
+++ resolved
@@ -1,11 +1,6 @@
 """
-<<<<<<< HEAD
-Transformation functions for processing a :py:class:`~httm.data_structures.CalibratedTransformation` so
-that it is suitable for writing to a calibrated FITS file.
-=======
-Transformation functions for processing a :py:class:`~httm.data_structures.RAWTransformation` so that it it suitable
+Transformation functions for processing a :py:class:`~httm.data_structures.RAWTransformation` so that it is suitable
 for writing to a raw FITS file.
->>>>>>> 29508689
 """
 
 import numpy
