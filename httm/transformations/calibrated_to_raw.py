"""
Transformation functions for processing a :py:class:`~httm.data_structures.RAWConverter` so that it is suitable
for writing to a raw FITS file.
"""

import numpy

from constants import FPE_MAX_ADU
from ..data_structures import Slice

<<<<<<< HEAD

def add_start_of_line_ringing_to_slice(start_of_line_ringing, image_slice):
    # type: (numpy.ndarray, Slice) -> Slice
    """
    TODO.

    :param start_of_line_ringing:
    :type start_of_line_ringing: :py:class:`numpy.ndarray`
    :param image_slice:
    :type image_slice: Slice
    :rtype: Slice
    """
    pass


def add_pattern_noise_to_slice(pattern_noise, image_slice):
    # type: (numpy.ndarray, Slice) -> Slice
=======

def add_start_of_line_ringing_to_slice( start_of_line_ringing, image_slice):
    """
    Add a fixed pattern to each row of a slice.

    :param start_of_line_ringing:
    :type start_of_line_ringing: row: :py:class:`numpy.ndarray`
    :param image_slice:
    :type image_slice: :py:class:`~httm.data_structures.Slice`
    :rtype:  :py:class:`~httm.data_structures.Slice`
    """
    return image_slice._replace(
        pixels=image_slice.pixels + start_of_line_ringing)


def add_pattern_noise_to_slice( pattern_noise, image_slice):
    """
    Add a fixed pattern to a slice.

    :param pattern_noise:
    :type pattern_noise: row: :py:class:`numpy.ndarray`
    :param image_slice:
    :type image_slice: :py:class:`~httm.data_structures.Slice`
    :rtype:  :py:class:`~httm.data_structures.Slice`
    """
    return image_slice._replace(
        pixels=image_slice.pixels + pattern_noise)


def introduce_smear_rows_to_slice(smear_ratio, image_slice):
>>>>>>> 7cd14bff
    """
    Estimate smear by averaging rows in the image pixels and then multiplying by smear_ratio.
    For most of the frame cycle, the pixel effectively sits in the imaging area of the CCD, collecting
    photons from a particular point on the sky for the exposure time. During readout, the pixel moves
    quickly through the imaging area, exposed to each point on the sky along a column for a short time,
    the parallel clock period. smear_ratio is the ratio of exposure time to parallel clock period.

    This function first adds up all of the rows in the image pixel subarray of the slice. It multiplies
    by smear_ratio to estimate a smear row. It then replaces the smear rows in the slice with the estimated
    smear row, and adds the estimated smear row to each image row.

    :param pattern_noise:
    :type pattern_noise: :py:class:`numpy.ndarray`
    :param image_slice:
<<<<<<< HEAD
    :type image_slice: Slice
    :rtype: Slice
    """
    pass


def introduce_smear_rows_to_slice(smear_ratio, image_slice):
    # type: (float, Slice) -> Slice
    """
    TODO.

    :param smear_ratio:
    :type smear_ratio: float
    :param image_slice:
    :type image_slice: Slice
    :rtype: Slice
=======
    :type image_slice: :py:class:`~httm.data_structures.Slice`
    :param smear_ratio:
    :type smear_ratio: float
    :rtype: :py:class:`~httm.data_structures.Slice`
>>>>>>> 7cd14bff
    """
    # TODO crash if smear rows already introduced

    working_pixels = image_slice.pixels
    image_pixels = working_pixels[0:2058, 11:523]
    estimated_smear = smear_ratio * numpy.sum(image_pixels, 0)
    working_pixels[2058:2068, 11:523] = estimated_smear
    working_pixels[0:2058, 11:523] += estimated_smear

    return image_slice._replace(pixels=working_pixels)


def add_shot_noise(image_slice):
    # type: (Slice) -> Slice
    """
    The process of making photoelectrons from light follows Poisson statistics.
    For large expectation values, which we have, the Poisson distribution is very close to Gaussian.
    The standard deviation is the square root of the expected number of electrons.
    This added noise is known as _shot noise_.

    :param image_slice:
<<<<<<< HEAD
    :type image_slice: Slice
    :rtype: Slice
=======
    :type image_slice: :py:class:`~httm.data_structures.Slice`
    :rtype: :py:class:`~httm.data_structures.Slice`
>>>>>>> 7cd14bff
    """
    return image_slice._replace(
        pixels=numpy.random.normal(loc=image_slice.pixels, scale=numpy.sqrt(image_slice.pixels)))


def simulate_blooming_on_slice(full_well, nreads, image_slice):
    """
    TODO. Currently done by SPyFFI

    :param image_slice:
    :param full_well:
    :param nreads:
    :type nreads: int
    :rtype: Slice
    """
    return image_slice


def add_readout_noise_to_slice(readout_noise, nreads, image_slice):
    """
    Adds a Gaussian random _readout_ noise to every pixel.
    This noise comes from the charge sense transistor and the signal processing electronics.
    The average value :math:`\\mu` of the noise is `0`.
    The variance :math:`\\sigma^2` is :math:`\\mathtt{readout\_noise}^2 \times \\mathtt{nreads}`

    :param image_slice:
    :type image_slice: :py:class:`~httm.data_structures.Slice`
    :param readout_noise:
    :type readout_noise: float
    :param nreads:
    :type nreads: int
    :rtype: Slice
    """
    from numpy.random import normal
    # noinspection PyProtectedMember
    return image_slice._replace(
        pixels=image_slice.pixels + normal(loc=0.0, scale=readout_noise * numpy.sqrt(nreads),
                                           size=image_slice.pixels.size))


def simulate_undershoot(undershoot, image_slice):
    """
    When you have a bright pixel, the pixel to the right of it will appear dimmer.  This is _undershoot_.

    This function simulates undershoot for a slice.

    It convolves the kernel :math:`\\langle 1, -\\mathtt{undershoot}  \\rangle` with each input row,
    yielding an output row of the same length. The convolution is non-cyclic: the input row is implicitly
    padded with zero at the start to make this true.

    :param undershoot: Undershoot parameter from parameter structure, typically `~0.001`, dimensionless
    :type undershoot: float
    :param image_slice:
    :type image_slice: :py:class:`~httm.data_structures.Slice`
    :rtype: :py:class:`~httm.data_structures.Slice`
    """
    kernel = numpy.array([1.0, -undershoot])

    def convolve_row( row ):
        return numpy.convolve(row, kernel, mode='same')

    return image_slice._replace( pixels=numpy.apply_along_axis(convolve_row,1,image_slice.pixels))


def convert_slice_electrons_to_adu(compression, number_of_exposures, video_scale, baseline_adu, image_slice):
    # type: (float, int, float, float, Slice) -> Slice
    """
    TODO

    :param compression: TODO
    :type compression: float
    :param number_of_exposures: The number of exposures the image comprises.\
    This is read from the `NREADS` header of the input FITS file. TODO: Link to header description
    :type number_of_exposures: int
    :param video_scale: TODO
    :type video_scale: float
    :param baseline_adu: TODO
    :type baseline_adu: float
    :param image_slice: TODO
    :type image_slice: :py:class:`~httm.data_structures.Slice`
    :rtype: :py:class:`~httm.data_structures.Slice`
    """
    assert image_slice.units == "electrons", "units must be electrons"
    compression_per_adu = compression / (number_of_exposures * FPE_MAX_ADU)  # type: float
    compression_per_electron = compression_per_adu / video_scale  # type: float
    exposure_baseline = baseline_adu * number_of_exposures

    def transform_electron_to_adu(electron):
        return exposure_baseline + electron / (video_scale * (1.0 + compression_per_electron * electron))

    return Slice(index=image_slice.index,
                 units="ADU",
                 pixels=transform_electron_to_adu(image_slice.pixels))


# noinspection PyProtectedMember
def convert_electrons_to_adu(calibrated_transformation):
    # type: (CalibratedConverter) -> CalibratedConverter
    """
    Converts a :py:class:`~httm.data_structures.CalibratedConverter` from having electrons
    to *Analogue to Digital Converter Units* (ADU).

    :param calibrated_transformation: Should have electrons for units
    :type calibrated_transformation: :py:class:`~httm.data_structures.CalibratedConverter`
    :rtype: :py:class:`~httm.data_structures.CalibratedConverter`
    """
    video_scales = calibrated_transformation.parameters.video_scales
    image_slices = calibrated_transformation.slices
    number_of_exposures = calibrated_transformation.fits_metadata.header['NREADS']
    compression = calibrated_transformation.parameters.compression
    baseline_adu = calibrated_transformation.parameters.baseline_adu
    assert len(video_scales) == len(image_slices), "Video scales do not match image slices"
    return calibrated_transformation._replace(
        slices=tuple(
            convert_slice_electrons_to_adu(compression, number_of_exposures, video_scale, image_slice, baseline_adu)
            for (video_scale, image_slice) in zip(video_scales, image_slices)))<|MERGE_RESOLUTION|>--- conflicted
+++ resolved
@@ -8,56 +8,41 @@
 from constants import FPE_MAX_ADU
 from ..data_structures import Slice
 
-<<<<<<< HEAD
 
 def add_start_of_line_ringing_to_slice(start_of_line_ringing, image_slice):
     # type: (numpy.ndarray, Slice) -> Slice
     """
-    TODO.
+    Add a fixed pattern to each row of a slice.
 
     :param start_of_line_ringing:
-    :type start_of_line_ringing: :py:class:`numpy.ndarray`
-    :param image_slice:
-    :type image_slice: Slice
-    :rtype: Slice
-    """
-    pass
+    :type start_of_line_ringing: row: :py:class:`numpy.ndarray`
+    :param image_slice:
+    :type image_slice: :py:class:`~httm.data_structures.Slice`
+    :rtype:  :py:class:`~httm.data_structures.Slice`
+    """
+    # noinspection PyProtectedMember
+    return image_slice._replace(
+        pixels=image_slice.pixels + start_of_line_ringing)
 
 
 def add_pattern_noise_to_slice(pattern_noise, image_slice):
     # type: (numpy.ndarray, Slice) -> Slice
-=======
-
-def add_start_of_line_ringing_to_slice( start_of_line_ringing, image_slice):
-    """
-    Add a fixed pattern to each row of a slice.
-
-    :param start_of_line_ringing:
-    :type start_of_line_ringing: row: :py:class:`numpy.ndarray`
+    """
+    Add a fixed pattern to a slice.
+
+    :param pattern_noise:
+    :type pattern_noise: :py:class:`numpy.ndarray`
     :param image_slice:
     :type image_slice: :py:class:`~httm.data_structures.Slice`
     :rtype:  :py:class:`~httm.data_structures.Slice`
     """
-    return image_slice._replace(
-        pixels=image_slice.pixels + start_of_line_ringing)
-
-
-def add_pattern_noise_to_slice( pattern_noise, image_slice):
-    """
-    Add a fixed pattern to a slice.
-
-    :param pattern_noise:
-    :type pattern_noise: row: :py:class:`numpy.ndarray`
-    :param image_slice:
-    :type image_slice: :py:class:`~httm.data_structures.Slice`
-    :rtype:  :py:class:`~httm.data_structures.Slice`
-    """
+    # noinspection PyProtectedMember
     return image_slice._replace(
         pixels=image_slice.pixels + pattern_noise)
 
 
 def introduce_smear_rows_to_slice(smear_ratio, image_slice):
->>>>>>> 7cd14bff
+    # type: (float, Slice) -> Slice
     """
     Estimate smear by averaging rows in the image pixels and then multiplying by smear_ratio.
     For most of the frame cycle, the pixel effectively sits in the imaging area of the CCD, collecting
@@ -69,32 +54,11 @@
     by smear_ratio to estimate a smear row. It then replaces the smear rows in the slice with the estimated
     smear row, and adds the estimated smear row to each image row.
 
-    :param pattern_noise:
-    :type pattern_noise: :py:class:`numpy.ndarray`
-    :param image_slice:
-<<<<<<< HEAD
-    :type image_slice: Slice
-    :rtype: Slice
-    """
-    pass
-
-
-def introduce_smear_rows_to_slice(smear_ratio, image_slice):
-    # type: (float, Slice) -> Slice
-    """
-    TODO.
-
+    :param image_slice:
+    :type image_slice: :py:class:`~httm.data_structures.Slice`
     :param smear_ratio:
     :type smear_ratio: float
-    :param image_slice:
-    :type image_slice: Slice
-    :rtype: Slice
-=======
-    :type image_slice: :py:class:`~httm.data_structures.Slice`
-    :param smear_ratio:
-    :type smear_ratio: float
-    :rtype: :py:class:`~httm.data_structures.Slice`
->>>>>>> 7cd14bff
+    :rtype: :py:class:`~httm.data_structures.Slice`
     """
     # TODO crash if smear rows already introduced
 
@@ -103,7 +67,7 @@
     estimated_smear = smear_ratio * numpy.sum(image_pixels, 0)
     working_pixels[2058:2068, 11:523] = estimated_smear
     working_pixels[0:2058, 11:523] += estimated_smear
-
+    # noinspection PyProtectedMember
     return image_slice._replace(pixels=working_pixels)
 
 
@@ -116,14 +80,10 @@
     This added noise is known as _shot noise_.
 
     :param image_slice:
-<<<<<<< HEAD
-    :type image_slice: Slice
-    :rtype: Slice
-=======
-    :type image_slice: :py:class:`~httm.data_structures.Slice`
-    :rtype: :py:class:`~httm.data_structures.Slice`
->>>>>>> 7cd14bff
-    """
+    :type image_slice: :py:class:`~httm.data_structures.Slice`
+    :rtype: :py:class:`~httm.data_structures.Slice`
+    """
+    # noinspection PyProtectedMember
     return image_slice._replace(
         pixels=numpy.random.normal(loc=image_slice.pixels, scale=numpy.sqrt(image_slice.pixels)))
 
@@ -135,8 +95,7 @@
     :param image_slice:
     :param full_well:
     :param nreads:
-    :type nreads: int
-    :rtype: Slice
+    :rtype: :py:class:`~httm.data_structures.Slice`
     """
     return image_slice
 
@@ -154,7 +113,7 @@
     :type readout_noise: float
     :param nreads:
     :type nreads: int
-    :rtype: Slice
+    :rtype: :py:class:`~httm.data_structures.Slice`
     """
     from numpy.random import normal
     # noinspection PyProtectedMember
@@ -163,6 +122,7 @@
                                            size=image_slice.pixels.size))
 
 
+# noinspection PyProtectedMember
 def simulate_undershoot(undershoot, image_slice):
     """
     When you have a bright pixel, the pixel to the right of it will appear dimmer.  This is _undershoot_.
@@ -181,10 +141,10 @@
     """
     kernel = numpy.array([1.0, -undershoot])
 
-    def convolve_row( row ):
+    def convolve_row(row):
         return numpy.convolve(row, kernel, mode='same')
 
-    return image_slice._replace( pixels=numpy.apply_along_axis(convolve_row,1,image_slice.pixels))
+    return image_slice._replace(pixels=numpy.apply_along_axis(convolve_row, 1, image_slice.pixels))
 
 
 def convert_slice_electrons_to_adu(compression, number_of_exposures, video_scale, baseline_adu, image_slice):
@@ -218,7 +178,6 @@
                  pixels=transform_electron_to_adu(image_slice.pixels))
 
 
-# noinspection PyProtectedMember
 def convert_electrons_to_adu(calibrated_transformation):
     # type: (CalibratedConverter) -> CalibratedConverter
     """
@@ -235,6 +194,7 @@
     compression = calibrated_transformation.parameters.compression
     baseline_adu = calibrated_transformation.parameters.baseline_adu
     assert len(video_scales) == len(image_slices), "Video scales do not match image slices"
+    # noinspection PyProtectedMember
     return calibrated_transformation._replace(
         slices=tuple(
             convert_slice_electrons_to_adu(compression, number_of_exposures, video_scale, image_slice, baseline_adu)
